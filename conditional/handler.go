package conditional

import (
	"net/http"
	"strings"

	"github.com/ichiban/jesi/common"
<<<<<<< HEAD
	"github.com/ichiban/jesi/request"
=======
>>>>>>> 34c67369
	log "github.com/sirupsen/logrus"
)

const (
	ifNoneMatchField   = "If-None-Match"
	etagField          = "ETag"
	contentTypeField   = "Content-Type"
	contentLengthField = "Content-Length"
)

// Handler is a Conditional GET (ETag only) handler.
type Handler struct {
	Next http.Handler
}

var _ http.Handler = (*Handler)(nil)

// ServeHTTP returns NotModified if ETag matches.
func (h *Handler) ServeHTTP(w http.ResponseWriter, r *http.Request) {
	log.WithFields(log.Fields{
<<<<<<< HEAD
		"request": request.ID(r),
=======
		"request": r.URL,
>>>>>>> 34c67369
	}).Debug("Will serve not modified if so")

	if r.Method != http.MethodGet && r.Method != http.MethodHead {
		h.Next.ServeHTTP(w, r)
		return
	}

	etag := strings.TrimSpace(r.Header.Get(ifNoneMatchField))
	if etag == "" {
		h.Next.ServeHTTP(w, r)
		return
	}

	var resp common.ResponseBuffer
	h.Next.ServeHTTP(&resp, r)
	defer func() {
		if _, err := resp.WriteTo(w); err != nil {
			log.WithFields(log.Fields{
<<<<<<< HEAD
				"request": request.ID(r),
=======
				"request": r.URL,
>>>>>>> 34c67369
				"error":   err,
			}).Error("Couldn't write a response")
		}
	}()

	if etag != strings.TrimSpace(resp.HeaderMap.Get(etagField)) {
		return
	}

	resp.StatusCode = http.StatusNotModified
	delete(resp.HeaderMap, contentTypeField)
	delete(resp.HeaderMap, contentLengthField)
	resp.Body = nil
}<|MERGE_RESOLUTION|>--- conflicted
+++ resolved
@@ -5,10 +5,7 @@
 	"strings"
 
 	"github.com/ichiban/jesi/common"
-<<<<<<< HEAD
 	"github.com/ichiban/jesi/request"
-=======
->>>>>>> 34c67369
 	log "github.com/sirupsen/logrus"
 )
 
@@ -29,11 +26,7 @@
 // ServeHTTP returns NotModified if ETag matches.
 func (h *Handler) ServeHTTP(w http.ResponseWriter, r *http.Request) {
 	log.WithFields(log.Fields{
-<<<<<<< HEAD
 		"request": request.ID(r),
-=======
-		"request": r.URL,
->>>>>>> 34c67369
 	}).Debug("Will serve not modified if so")
 
 	if r.Method != http.MethodGet && r.Method != http.MethodHead {
@@ -52,11 +45,7 @@
 	defer func() {
 		if _, err := resp.WriteTo(w); err != nil {
 			log.WithFields(log.Fields{
-<<<<<<< HEAD
 				"request": request.ID(r),
-=======
-				"request": r.URL,
->>>>>>> 34c67369
 				"error":   err,
 			}).Error("Couldn't write a response")
 		}
